#[macro_use]
extern crate clap;
extern crate pbr;
extern crate crypto;
extern crate reqwest;

use clap::{App, Arg};
use crypto::digest::Digest;
use crypto::sha1::Sha1;
use crypto::sha2::Sha256;
use pbr::{ProgressBar, Units};
use reqwest::header::UserAgent;
use reqwest::header::ContentLength;
use std::fs::File;
use std::io;
use std::io::BufWriter;
use std::io::prelude::*;
use std::path::Path;
use std::process;

static DEFAULT_USER_AGENT: &'static str =
    concat!(env!("CARGO_PKG_NAME"), "/", env!("CARGO_PKG_VERSION"));
const EXIT_URL_FAILURE: i32 = 1;
const EXIT_OUTPUT_FAILURE: i32 = 2;

struct CopyResult {
    bytes_written: u64,
    sha1: String,
    sha256: String,
}

fn get_filename(url: &str) -> Option<&str> {
    url.rsplit('/').next()
}

fn write_status(writer: &mut Write, resp: &reqwest::Response) {
<<<<<<< HEAD
    let _ = writeln!(writer, "{} {}", resp.version(), resp.status());
}

fn write_headers(writer: &mut Write, resp: &reqwest::Response) {
    let _ = writeln!(writer, "{}", resp.headers());
=======
    // TODO: get version back in reqwest 0.7... maybe can be cast to hyper type
    let _ = writeln!(writer, "{}", resp.status());
}

fn write_headers(writer: &mut Write, resp: &reqwest::Response) {
    let _ = writeln!(writer, "{}", resp.headers());
}

fn http_download(
    url: &str,
    user_agent: &str,
    max_redirects: usize,
) -> reqwest::Result<reqwest::Response> {
    let client = reqwest::Client::builder()?
        .gzip(true)
        .redirect(reqwest::RedirectPolicy::limited(max_redirects))
        .build()?;

    let resp = client
        .get(url)?
        .header(UserAgent::new(user_agent.to_owned()))
        .send()?;

    Ok(resp)
>>>>>>> 9c2ad786
}

fn copy_with_progress<R: ?Sized, W: ?Sized>(
    reader: &mut R,
    writer: &mut W,
    progress: &mut ProgressBar<io::Stdout>,
) -> io::Result<CopyResult>
where
    R: Read,
    W: Write,
{
    let mut buf = [0; 8192];
    let mut written = 0;
    let mut sha1 = Sha1::new();
    let mut sha256 = Sha256::new();
    loop {
        let len = match reader.read(&mut buf) {
            Ok(0) => {
                return Ok(CopyResult {
                    bytes_written: written,
                    sha1: sha1.result_str(),
                    sha256: sha256.result_str(),
                })
            }
            Ok(len) => len,
            Err(ref e) if e.kind() == io::ErrorKind::Interrupted => continue,
            Err(e) => return Err(e),
        };
        // write buf to writer
        writer.write_all(&buf[..len])?;

        // add buf to hash digests
        sha1.input(&buf[..len]);
        sha256.input(&buf[..len]);

        // increment progress and bytes written
        progress.add(len as u64);
        written += len as u64;
    }
}

fn main() {
    let args = App::new("download")
        .version(crate_version!())
        .about("remote file downloader command-line interface")
        .arg(
            Arg::with_name("output")
                .short("o")
                .long("output")
                .value_name("OUTPUT")
                .help("output filename")
                .takes_value(true),
        )
        .arg(
            Arg::with_name("remote-name")
                .short("O")
                .long("remote-name")
                .help("output to a file using the same name as the remote"),
        )
        .arg(
            Arg::with_name("user-agent")
                .short("A")
                .long("user-agent")
                .takes_value(true)
                .help("use value as user-agent header"),
        )
        .arg(
            Arg::with_name("max-redirects")
                .long("max-redirects")
                .takes_value(true)
                .default_value("0")
                .help("maximum number of redirects to follow"),
        )
        .arg(
            Arg::with_name("verbose")
                .short("v")
                .long("verbose")
                .help("enable verbose logging (useful for debugging)"),
        )
        .arg(Arg::with_name("url").required(true))
        .get_matches();

    let url = args.value_of("url").unwrap();
    let user_agent = args.value_of("user-agent").unwrap_or(DEFAULT_USER_AGENT);
<<<<<<< HEAD
    let max_redirects = args.value_of("max-redirects").unwrap_or_default().parse::<usize>().unwrap();
=======
    let max_redirects = args.value_of("max-redirects")
        .unwrap_or_default()
        .parse::<usize>()
        .unwrap();
>>>>>>> 9c2ad786
    let verbose = args.is_present("verbose");

    // determine an output filename; if none are set then send to stdout
    let output_path = {
        if args.is_present("remote-name") {
<<<<<<< HEAD
            get_filename(url)
                .and_then(|filename| Some(Path::new(filename)))
=======
            get_filename(url).and_then(|filename| Some(Path::new(filename)))
>>>>>>> 9c2ad786
        } else {
            args.value_of("output")
                .and_then(|path| Some(Path::new(path)))
        }
    };

    // setup client for downloading and send request
<<<<<<< HEAD
    let mut client = reqwest::Client::new().unwrap();
    client.gzip(true);
    client.redirect(reqwest::RedirectPolicy::limited(max_redirects));
    let mut resp = client.get(url)
        .header(UserAgent(user_agent.to_owned()))
        .send()
        .unwrap_or_else(|e| {
            let _ = writeln!(&mut io::stderr(), "{}", e);
            process::exit(EXIT_URL_FAILURE);
        });
=======
    let mut resp = http_download(url, user_agent, max_redirects).unwrap_or_else(|e| {
        let _ = writeln!(&mut io::stderr(), "{}", e);
        process::exit(EXIT_URL_FAILURE);
    });
>>>>>>> 9c2ad786

    // process response
    if let Some(file_path) = output_path {
        let _ = File::create(file_path)
            .and_then(|output_file| {
                let mut writer = BufWriter::new(output_file);

                if verbose {
                    write_status(&mut io::stdout(), &resp);
                    write_headers(&mut io::stdout(), &resp);
                }

                // setup progress bar based on content-length
                let mut n_bytes: u64 = 0;
                match resp.headers().get::<ContentLength>() {
                    Some(length) => {
                        n_bytes = length.0 as u64;
                    }
                    None => println!("Content-Length header missing"),
                }
                let mut pb = ProgressBar::new(n_bytes);
                pb.set_units(Units::Bytes);

                // copy file with progress updates
                let copy_result = copy_with_progress(&mut resp, &mut writer, &mut pb)?;
                writer.flush()?;

                // print hash signatures
                println!("sha1({}) = {}", file_path.display(), copy_result.sha1);
                println!("sha256({}) = {}", file_path.display(), copy_result.sha256);

                pb.finish_print("Done.");

                Ok(())
            })
            .map_err(|e| {
                let _ = writeln!(&mut io::stderr(), "{}", e);
                process::exit(EXIT_OUTPUT_FAILURE);
            });
    } else {
        let stdout = io::stdout();
        let lock = stdout.lock();
        let mut writer = BufWriter::new(lock);

        if verbose {
            write_status(&mut writer, &resp);
            write_headers(&mut writer, &resp);
        }

        io::copy(&mut resp, &mut writer).unwrap_or_else(|e| {
            let _ = writeln!(&mut io::stderr(), "{}", e);
            process::exit(EXIT_OUTPUT_FAILURE);
        });
    }

    ()
}<|MERGE_RESOLUTION|>--- conflicted
+++ resolved
@@ -34,26 +34,15 @@
 }
 
 fn write_status(writer: &mut Write, resp: &reqwest::Response) {
-<<<<<<< HEAD
-    let _ = writeln!(writer, "{} {}", resp.version(), resp.status());
+    // TODO: get version back in reqwest 0.7... maybe can be cast to hyper type
+    let _ = writeln!(writer, "{}", resp.status());
 }
 
 fn write_headers(writer: &mut Write, resp: &reqwest::Response) {
     let _ = writeln!(writer, "{}", resp.headers());
-=======
-    // TODO: get version back in reqwest 0.7... maybe can be cast to hyper type
-    let _ = writeln!(writer, "{}", resp.status());
-}
-
-fn write_headers(writer: &mut Write, resp: &reqwest::Response) {
-    let _ = writeln!(writer, "{}", resp.headers());
-}
-
-fn http_download(
-    url: &str,
-    user_agent: &str,
-    max_redirects: usize,
-) -> reqwest::Result<reqwest::Response> {
+}
+
+fn http_download(url: &str, user_agent: &str, max_redirects: usize) -> reqwest::Result<reqwest::Response> {
     let client = reqwest::Client::builder()?
         .gzip(true)
         .redirect(reqwest::RedirectPolicy::limited(max_redirects))
@@ -65,7 +54,6 @@
         .send()?;
 
     Ok(resp)
->>>>>>> 9c2ad786
 }
 
 fn copy_with_progress<R: ?Sized, W: ?Sized>(
@@ -149,26 +137,18 @@
         .get_matches();
 
     let url = args.value_of("url").unwrap();
-    let user_agent = args.value_of("user-agent").unwrap_or(DEFAULT_USER_AGENT);
-<<<<<<< HEAD
-    let max_redirects = args.value_of("max-redirects").unwrap_or_default().parse::<usize>().unwrap();
-=======
+    let user_agent = args.value_of("user-agent")
+        .unwrap_or(DEFAULT_USER_AGENT);
     let max_redirects = args.value_of("max-redirects")
         .unwrap_or_default()
         .parse::<usize>()
         .unwrap();
->>>>>>> 9c2ad786
     let verbose = args.is_present("verbose");
 
     // determine an output filename; if none are set then send to stdout
     let output_path = {
         if args.is_present("remote-name") {
-<<<<<<< HEAD
-            get_filename(url)
-                .and_then(|filename| Some(Path::new(filename)))
-=======
             get_filename(url).and_then(|filename| Some(Path::new(filename)))
->>>>>>> 9c2ad786
         } else {
             args.value_of("output")
                 .and_then(|path| Some(Path::new(path)))
@@ -176,23 +156,10 @@
     };
 
     // setup client for downloading and send request
-<<<<<<< HEAD
-    let mut client = reqwest::Client::new().unwrap();
-    client.gzip(true);
-    client.redirect(reqwest::RedirectPolicy::limited(max_redirects));
-    let mut resp = client.get(url)
-        .header(UserAgent(user_agent.to_owned()))
-        .send()
-        .unwrap_or_else(|e| {
-            let _ = writeln!(&mut io::stderr(), "{}", e);
-            process::exit(EXIT_URL_FAILURE);
-        });
-=======
     let mut resp = http_download(url, user_agent, max_redirects).unwrap_or_else(|e| {
         let _ = writeln!(&mut io::stderr(), "{}", e);
         process::exit(EXIT_URL_FAILURE);
     });
->>>>>>> 9c2ad786
 
     // process response
     if let Some(file_path) = output_path {
